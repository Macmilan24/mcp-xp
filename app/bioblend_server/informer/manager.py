import os
import traceback
import pandas as pd
import numpy as np
import logging
import random
import asyncio
from typing import Any
from dotenv import load_dotenv

from qdrant_client import QdrantClient, models
from qdrant_client.models import Filter, FieldCondition, MatchText, PointStruct

<<<<<<< HEAD
from app.llm_provider import GeminiProvider, OpenAIProvider
from app.llm_config import LLMModelConfig, LLMConfiguration
=======
>>>>>>> 6bc6b6de
from app.log_setup import configure_logging
from app.bioblend_server.informer.utils import LLMResponse

class InformerManager:
    """
    Manages all vector database operations for the GalaxyInformer, including
    data preparation, embedding generation, storage, and retrieval from Qdrant.
    """
    def __init__(self):
        self.embedder = LLMResponse()
        self.client: QdrantClient = None       
        self.logger = logging.getLogger(self.__class__.__name__)
<<<<<<< HEAD
        self.embedding_model = None
        self.embedding_size = None
        self.model_name = None
        self.model_config_data = None
=======
>>>>>>> 6bc6b6de

    @classmethod
    async def create(cls):
        """Asynchronous factory to create and initialize an InformerManager instance."""
        self = cls()
        load_dotenv()
        configure_logging()
        try:
            # Initialize Qdrant client asynchronously if possible, or run in executor
            QDRANT_HOST: str = os.getenv("QDRANT_HOST", "localhost")
            QDRANT_PORT: str = os.getenv("QDRANT_HTTP_PORT", "6555")
            self.client = QdrantClient(f"http://{QDRANT_HOST}:{QDRANT_PORT}", timeout=120)
            self.logger.info("Qdrant Client initialized")
<<<<<<< HEAD

            self.model_config_data = LLMConfiguration().data
             
            if llm_provider == "gemini":
                gemini_cfg = LLMModelConfig(self.model_config_data['providers']['gemini'])
                self.llm = GeminiProvider(model_config=gemini_cfg)
                self.embedding_model = EmbeddingModel.GEMINI_EMBEDDING_001
            elif llm_provider == "openai":
                openai_cfg = LLMModelConfig(self.model_config_data['providers']['openai'])
                self.llm = OpenAIProvider(model_config=openai_cfg)
                self.embedding_model = EmbeddingModel.OPENAI_TEXT_EMBEDDING_3_SMALL
            else:
                raise ValueError(f"Unsupported LLM provider: {llm_provider}")
            
            # Assign embedding metadata
            self.embedding_size = self.embedding_model.embedding_size
            self.model_name = self.embedding_model.model_name
              
=======
>>>>>>> 6bc6b6de
            self.logger.info("InformerManager connected to Qdrant successfully.")
        except Exception as e:
            self.logger.exception(f"Qdrant connection failed: {e}")
            raise
        return self
    
    def _ensure_collection_exists(self, collection_name: str):
        """
        A private helper to ensure a collection exists in Qdrant, creating it if necessary.
        """
        try:
            if not self.client.collection_exists(collection_name):
                self.client.create_collection(
                    collection_name,
                    vectors_config=models.VectorParams(
                        size=self.embedder.embedding_size,
                        distance=models.Distance.COSINE
                    )
                )
                self.client.create_payload_index(
                    collection_name=collection_name,
                    field_name="name",
                    field_schema=models.TextIndexParams(
                        type=models.TextIndexType.TEXT,
                        tokenizer=models.TokenizerType.WORD,
                        min_token_len=1,
                        max_token_len=30,
                    ),
                )
                self.logger.info(f"Collection '{collection_name}' created successfully.")
        except Exception as e:
            self.logger.error(f"Failed to ensure collection '{collection_name}' exists: {e}")
            traceback.print_exc()

    def _prepare_dataframe(self, entities: list[dict]) -> pd.DataFrame:
        """
        A private helper to convert the list of entity dictionaries into a pandas DataFrame.
        """
        if isinstance(entities, list) and all(isinstance(d, dict) for d in entities):
            return pd.DataFrame(entities)
        else:
            self.logger.error("Invalid data format. Expected a list of dictionaries.")
            raise ValueError("Input data must be a list of dictionaries.")

    async def _generate_embeddings(self, df: pd.DataFrame) -> pd.DataFrame:
        try:
            self.logger.info("Generating vector embeddings for entity content.")
            df['dense'] = await self.embedder.get_embeddings(df['content'].tolist())
            self.logger.info(f"Embeddings generated successfully with size {self.embedder.embedding_size}.")
            return df
        except Exception as e:
            self.logger.error(f"Error generating dense embeddings: {e}")
            traceback.print_exc()
            raise


    def _upsert_points(self, collection_name: str, df: pd.DataFrame, batch_size = 500):
        """
        A private helper to perform the final upsert operation into the Qdrant collection.
        """
        try:
            # Define which columns from the DataFrame become the payload
            excluded_columns = {"dense"}
            payload_columns = [col for col in df.columns if col not in excluded_columns]
            payloads_list = [
                {col: getattr(item, col) for col in payload_columns}
                for item in df.itertuples(index=False)
            ]

            if 'id' not in df.columns:
                df['id'] = [random.randint(100000, 999999) for _ in range(len(df))]

            self._ensure_collection_exists(collection_name)
            
            total_points = len(df)
            for start in range(0, total_points, batch_size):
                end = start + batch_size
                batch_ids = df['id'].iloc[start:end].tolist()
                batch_vectors = df['dense'].iloc[start:end].tolist()
                batch_payloads = payloads_list[start:end]

                self.client.upsert(
                    collection_name=collection_name,
                    points=models.Batch(
                        ids=batch_ids,
                        vectors=batch_vectors,
                        payloads=batch_payloads
                    ),
                )
                self.logger.info(f"Upserted points {start}-{end} to '{collection_name}'.")
                
            return "Data Successfully Uploaded"
        
        except Exception as e:
            self.logger.error(f"Error upserting data to Qdrant: {e}")
            traceback.print_exc()

    async def embed_and_store_entities(self, entities: list[dict], collection_name: str):
        """
        Processes and saves Galaxy entities to a specified Qdrant collection.
        This is the main public method for saving data.

        Called in: GalaxyInformer.retrive_informer_data
        """
        try:
            df = self._prepare_dataframe(entities)
            df_embedded = await self._generate_embeddings(df)
            if df_embedded is not None:
                if self.client.collection_exists(collection_name):
                    self.delete_collection(collection_name)
                    
                return self._upsert_points(collection_name, df_embedded)
        except Exception as e:
            self.logger.error(f"Failed to embed and store entities in '{collection_name}': {e}")
            traceback.print_exc()

    def search_by_vector(self,
                         collection: str,
                         query_vector: list,
                         entity_type: str,
                         score_threshold: int = 0.3,
                         limit = 50
                         ) -> dict:
        """
        Performs a semantic search in a Qdrant collection based on a query vector.

        Called in: GalaxyInformer.semantic_search
        """

        try:
            result = self.client.query_points(
                collection_name=collection,
                query=query_vector,
                with_payload=True,
                score_threshold=score_threshold,
                limit=limit
            ).points
            
            response = []
            if entity_type == "tool":

                for point in result:
                    response.append({
                        "score": point.score,
                        "description": point.payload.get('description', 'description not available'),
                        "tool_id": point.payload.get('tool_id'),
                        "name": point.payload.get('name'),
                        "content": point.payload.get("content")

                    })
            elif entity_type == "workflow":
                for point in result:
                    response.append({
                        "score": point.score,
                        'description': point.payload.get('description', 'unkown'),
                        "owner": point.payload.get('owner', 'unknown'),
                        "workflow_id": point.payload.get('workflow_id'),
                        "name": point.payload.get('name'),
                        "content": point.payload.get("content")
                    })
            elif entity_type == 'dataset':
                for point in result:
                    response.append({
                        'score': point.score,
                        "dataset_id": point.payload.get('dataset_id'),
                        "name": point.payload.get('name'),
                        "full_path": point.payload.get('full_path', 'unknown'),
                        "type": point.payload.get('type', 'unknown'),
                        "source": point.payload.get('source'),
                        "content": point.payload.get("content")
                    })
                
            return response
        except Exception as e:
            self.logger.error(f"Error searching collection '{collection}': {e}")
            traceback.print_exc()
            return {"error": "Search failed"}

    def delete_collection(self, collection_name: str):
        """ Deletes a Qdrant collection if it exists."""
        
        try:
            self.client.delete_collection(collection_name)
            self.logger.info(f"Successfully deleted collection: {collection_name}")
        except Exception as e:
            # Qdrant client might raise an exception if the collection doesn't exist.
            # We can log this as info or a warning instead of an error.
            self.logger.warning(f"Could not delete collection '{collection_name}'. It might not exist. Details: {e}")
            
    
    async def match_name_from_collection(self, workflow_collection_name: str, workflow_name: str) -> tuple[Any, list[PointStruct]]:
        """ Retrieve documents from a collection matching the specified workflow name. """
        
        loop = asyncio.get_running_loop()
        hits = await loop.run_in_executor(
            None,
            lambda: self.client.scroll(
                collection_name=workflow_collection_name,
                scroll_filter=Filter(
                    must=[
                        FieldCondition(
                            key="name",
                            match=MatchText(value=workflow_name)
                        )
                    ]
                ),
                limit=1
            )
        )
        return hits<|MERGE_RESOLUTION|>--- conflicted
+++ resolved
@@ -11,11 +11,6 @@
 from qdrant_client import QdrantClient, models
 from qdrant_client.models import Filter, FieldCondition, MatchText, PointStruct
 
-<<<<<<< HEAD
-from app.llm_provider import GeminiProvider, OpenAIProvider
-from app.llm_config import LLMModelConfig, LLMConfiguration
-=======
->>>>>>> 6bc6b6de
 from app.log_setup import configure_logging
 from app.bioblend_server.informer.utils import LLMResponse
 
@@ -28,13 +23,6 @@
         self.embedder = LLMResponse()
         self.client: QdrantClient = None       
         self.logger = logging.getLogger(self.__class__.__name__)
-<<<<<<< HEAD
-        self.embedding_model = None
-        self.embedding_size = None
-        self.model_name = None
-        self.model_config_data = None
-=======
->>>>>>> 6bc6b6de
 
     @classmethod
     async def create(cls):
@@ -48,27 +36,6 @@
             QDRANT_PORT: str = os.getenv("QDRANT_HTTP_PORT", "6555")
             self.client = QdrantClient(f"http://{QDRANT_HOST}:{QDRANT_PORT}", timeout=120)
             self.logger.info("Qdrant Client initialized")
-<<<<<<< HEAD
-
-            self.model_config_data = LLMConfiguration().data
-             
-            if llm_provider == "gemini":
-                gemini_cfg = LLMModelConfig(self.model_config_data['providers']['gemini'])
-                self.llm = GeminiProvider(model_config=gemini_cfg)
-                self.embedding_model = EmbeddingModel.GEMINI_EMBEDDING_001
-            elif llm_provider == "openai":
-                openai_cfg = LLMModelConfig(self.model_config_data['providers']['openai'])
-                self.llm = OpenAIProvider(model_config=openai_cfg)
-                self.embedding_model = EmbeddingModel.OPENAI_TEXT_EMBEDDING_3_SMALL
-            else:
-                raise ValueError(f"Unsupported LLM provider: {llm_provider}")
-            
-            # Assign embedding metadata
-            self.embedding_size = self.embedding_model.embedding_size
-            self.model_name = self.embedding_model.model_name
-              
-=======
->>>>>>> 6bc6b6de
             self.logger.info("InformerManager connected to Qdrant successfully.")
         except Exception as e:
             self.logger.exception(f"Qdrant connection failed: {e}")
